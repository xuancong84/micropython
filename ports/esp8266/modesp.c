/*
 * This file is part of the MicroPython project, http://micropython.org/
 *
 * The MIT License (MIT)
 *
 * Copyright (c) 2015 Paul Sokolovsky
 *
 * Permission is hereby granted, free of charge, to any person obtaining a copy
 * of this software and associated documentation files (the "Software"), to deal
 * in the Software without restriction, including without limitation the rights
 * to use, copy, modify, merge, publish, distribute, sublicense, and/or sell
 * copies of the Software, and to permit persons to whom the Software is
 * furnished to do so, subject to the following conditions:
 *
 * The above copyright notice and this permission notice shall be included in
 * all copies or substantial portions of the Software.
 *
 * THE SOFTWARE IS PROVIDED "AS IS", WITHOUT WARRANTY OF ANY KIND, EXPRESS OR
 * IMPLIED, INCLUDING BUT NOT LIMITED TO THE WARRANTIES OF MERCHANTABILITY,
 * FITNESS FOR A PARTICULAR PURPOSE AND NONINFRINGEMENT. IN NO EVENT SHALL THE
 * AUTHORS OR COPYRIGHT HOLDERS BE LIABLE FOR ANY CLAIM, DAMAGES OR OTHER
 * LIABILITY, WHETHER IN AN ACTION OF CONTRACT, TORT OR OTHERWISE, ARISING FROM,
 * OUT OF OR IN CONNECTION WITH THE SOFTWARE OR THE USE OR OTHER DEALINGS IN
 * THE SOFTWARE.
 */

#include <stdio.h>

#include "py/gc.h"
#include "py/runtime.h"
#include "py/persistentcode.h"
#include "py/mperrno.h"
#include "py/mphal.h"
#include "py/frozenmod.h"
#include "uart.h"
#include "user_interface.h"
#include "mem.h"
#include "ets_alt_task.h"
#include "espapa102.h"
#include "modmachine.h"

#define MODESP_INCLUDE_CONSTANTS (1)

void error_check(bool status, mp_rom_error_text_t msg) {
    if (!status) {
        mp_raise_msg(&mp_type_OSError, msg);
    }
}

STATIC mp_obj_t esp_osdebug(mp_obj_t val) {
    if (val == mp_const_none) {
        uart_os_config(-1);
    } else {
        uart_os_config(mp_obj_get_int(val));
    }
    return mp_const_none;
}
STATIC MP_DEFINE_CONST_FUN_OBJ_1(esp_osdebug_obj, esp_osdebug);

STATIC mp_obj_t esp_sleep_type(size_t n_args, const mp_obj_t *args) {
    if (n_args == 0) {
        return mp_obj_new_int(wifi_get_sleep_type());
    } else {
        wifi_set_sleep_type(mp_obj_get_int(args[0]));
        return mp_const_none;
    }
}
STATIC MP_DEFINE_CONST_FUN_OBJ_VAR_BETWEEN(esp_sleep_type_obj, 0, 1, esp_sleep_type);

STATIC mp_obj_t esp_deepsleep(size_t n_args, const mp_obj_t *args) {
    uint32_t sleep_us = n_args > 0 ? mp_obj_get_int(args[0]) : 0;
    // prepare for RTC reset at wake up
    rtc_prepare_deepsleep(sleep_us);
    system_deep_sleep_set_option(n_args > 1 ? mp_obj_get_int(args[1]) : 0);
    system_deep_sleep(sleep_us);
    return mp_const_none;
}
STATIC MP_DEFINE_CONST_FUN_OBJ_VAR_BETWEEN(esp_deepsleep_obj, 0, 2, esp_deepsleep);

STATIC mp_obj_t esp_flash_id() {
    return mp_obj_new_int(spi_flash_get_id());
}
STATIC MP_DEFINE_CONST_FUN_OBJ_0(esp_flash_id_obj, esp_flash_id);

STATIC mp_obj_t esp_flash_read(mp_obj_t offset_in, mp_obj_t len_or_buf_in) {
    mp_int_t offset = mp_obj_get_int(offset_in);

    mp_int_t len;
    byte *buf;
    bool alloc_buf = mp_obj_is_int(len_or_buf_in);

    if (alloc_buf) {
        len = mp_obj_get_int(len_or_buf_in);
        buf = m_new(byte, len);
    } else {
        mp_buffer_info_t bufinfo;
        mp_get_buffer_raise(len_or_buf_in, &bufinfo, MP_BUFFER_WRITE);
        len = bufinfo.len;
        buf = bufinfo.buf;
    }

    // We know that allocation will be 4-byte aligned for sure
    SpiFlashOpResult res = spi_flash_read(offset, (uint32_t *)buf, len);
    if (res == SPI_FLASH_RESULT_OK) {
        if (alloc_buf) {
            return mp_obj_new_bytes(buf, len);
        }
        return mp_const_none;
    }
    if (alloc_buf) {
        m_del(byte, buf, len);
    }
    mp_raise_OSError(res == SPI_FLASH_RESULT_TIMEOUT ? MP_ETIMEDOUT : MP_EIO);
}
STATIC MP_DEFINE_CONST_FUN_OBJ_2(esp_flash_read_obj, esp_flash_read);

STATIC mp_obj_t esp_flash_write(mp_obj_t offset_in, const mp_obj_t buf_in) {
    mp_int_t offset = mp_obj_get_int(offset_in);
    mp_buffer_info_t bufinfo;
    mp_get_buffer_raise(buf_in, &bufinfo, MP_BUFFER_READ);
    if (bufinfo.len & 0x3) {
        mp_raise_ValueError(MP_ERROR_TEXT("len must be multiple of 4"));
    }
    ets_loop_iter(); // flash access takes time so run any pending tasks
    SpiFlashOpResult res = spi_flash_write(offset, bufinfo.buf, bufinfo.len);
    ets_loop_iter();
    if (res == SPI_FLASH_RESULT_OK) {
        return mp_const_none;
    }
    mp_raise_OSError(res == SPI_FLASH_RESULT_TIMEOUT ? MP_ETIMEDOUT : MP_EIO);
}
STATIC MP_DEFINE_CONST_FUN_OBJ_2(esp_flash_write_obj, esp_flash_write);

STATIC mp_obj_t esp_flash_erase(mp_obj_t sector_in) {
    mp_int_t sector = mp_obj_get_int(sector_in);
    ets_loop_iter(); // flash access takes time so run any pending tasks
    SpiFlashOpResult res = spi_flash_erase_sector(sector);
    ets_loop_iter();
    if (res == SPI_FLASH_RESULT_OK) {
        return mp_const_none;
    }
    mp_raise_OSError(res == SPI_FLASH_RESULT_TIMEOUT ? MP_ETIMEDOUT : MP_EIO);
}
STATIC MP_DEFINE_CONST_FUN_OBJ_1(esp_flash_erase_obj, esp_flash_erase);

STATIC mp_obj_t esp_flash_size(void) {
    extern char flashchip;
    // For SDK 1.5.2, either address has shifted and not mirrored in
    // eagle.rom.addr.v6.ld, or extra initial member was added.
    SpiFlashChip *flash = (SpiFlashChip *)(&flashchip + 4);
    #if 0
    printf("deviceId: %x\n", flash->deviceId);
    printf("chip_size: %u\n", flash->chip_size);
    printf("block_size: %u\n", flash->block_size);
    printf("sector_size: %u\n", flash->sector_size);
    printf("page_size: %u\n", flash->page_size);
    printf("status_mask: %u\n", flash->status_mask);
    #endif
    return mp_obj_new_int_from_uint(flash->chip_size);
}
STATIC MP_DEFINE_CONST_FUN_OBJ_0(esp_flash_size_obj, esp_flash_size);

// If there's just 1 loadable segment at the start of flash,
// we assume there's a yaota8266 bootloader.
#define IS_OTA_FIRMWARE() ((*(uint32_t *)0x40200000 & 0xff00) == 0x100)

extern byte _firmware_size[];

STATIC mp_obj_t esp_flash_user_start(void) {
    return MP_OBJ_NEW_SMALL_INT((uint32_t)_firmware_size);
}
STATIC MP_DEFINE_CONST_FUN_OBJ_0(esp_flash_user_start_obj, esp_flash_user_start);

STATIC mp_obj_t esp_check_fw(void) {
    MD5_CTX ctx;
    char *fw_start = (char *)0x40200000;
    if (IS_OTA_FIRMWARE()) {
        // Skip yaota8266 bootloader
        fw_start += 0x3c000;
    }

    uint32_t size = *(uint32_t *)(fw_start + 0x8ffc);
    printf("size: %d\n", size);
    if (size > 1024 * 1024) {
        printf("Invalid size\n");
        return mp_const_false;
    }
    MD5Init(&ctx);
    MD5Update(&ctx, fw_start + 4, size - 4);
    unsigned char digest[16];
    MD5Final(digest, &ctx);
    printf("md5: ");
    for (int i = 0; i < 16; i++) {
        printf("%02x", digest[i]);
    }
    printf("\n");
    return mp_obj_new_bool(memcmp(digest, fw_start + size, sizeof(digest)) == 0);
}
STATIC MP_DEFINE_CONST_FUN_OBJ_0(esp_check_fw_obj, esp_check_fw);

#if MICROPY_ESP8266_APA102
STATIC mp_obj_t esp_apa102_write_(mp_obj_t clockPin, mp_obj_t dataPin, mp_obj_t buf) {
    mp_buffer_info_t bufinfo;
    mp_get_buffer_raise(buf, &bufinfo, MP_BUFFER_READ);
    esp_apa102_write(mp_obj_get_pin(clockPin),
        mp_obj_get_pin(dataPin),
        (uint8_t *)bufinfo.buf, bufinfo.len);
    return mp_const_none;
}
STATIC MP_DEFINE_CONST_FUN_OBJ_3(esp_apa102_write_obj, esp_apa102_write_);
#endif

STATIC mp_obj_t esp_freemem() {
    return MP_OBJ_NEW_SMALL_INT(system_get_free_heap_size());
}
STATIC MP_DEFINE_CONST_FUN_OBJ_0(esp_freemem_obj, esp_freemem);

STATIC mp_obj_t esp_meminfo() {
    system_print_meminfo();
    return mp_const_none;
}
STATIC MP_DEFINE_CONST_FUN_OBJ_0(esp_meminfo_obj, esp_meminfo);

STATIC mp_obj_t esp_malloc(mp_obj_t size_in) {
    return MP_OBJ_NEW_SMALL_INT((mp_uint_t)os_malloc(mp_obj_get_int(size_in)));
}
STATIC MP_DEFINE_CONST_FUN_OBJ_1(esp_malloc_obj, esp_malloc);

STATIC mp_obj_t esp_free(mp_obj_t addr_in) {
    os_free((void *)mp_obj_get_int(addr_in));
    return mp_const_none;
}
STATIC MP_DEFINE_CONST_FUN_OBJ_1(esp_free_obj, esp_free);

STATIC mp_obj_t esp_esf_free_bufs(mp_obj_t idx_in) {
    return MP_OBJ_NEW_SMALL_INT(ets_esf_free_bufs(mp_obj_get_int(idx_in)));
}
STATIC MP_DEFINE_CONST_FUN_OBJ_1(esp_esf_free_bufs_obj, esp_esf_free_bufs);

#if MICROPY_EMIT_XTENSA || MICROPY_EMIT_INLINE_XTENSA

// We provide here a way of committing executable data to a region from
// which it can be executed by the CPU.  There are 2 such writable regions:
//  - iram1, which may have some space left at the end of it
//  - memory-mapped flash rom
//
// By default the iram1 region (the space at the end of it) is used.  The
// user can select iram1 or a section of flash by calling the
// esp.set_native_code_location() function; see below.  If flash is selected
// then it is erased as needed.

#define IRAM1_END (0x40108000)
#define FLASH_START (0x40200000)
#define FLASH_END (0x40300000)
#define FLASH_SEC_SIZE (4096)

#define ESP_NATIVE_CODE_IRAM1 (0)
#define ESP_NATIVE_CODE_FLASH (1)

extern uint32_t _lit4_end;
STATIC uint32_t esp_native_code_location;
STATIC uint32_t esp_native_code_start;
STATIC uint32_t esp_native_code_end;
STATIC uint32_t esp_native_code_cur;
STATIC uint32_t esp_native_code_erased;

void esp_native_code_init(void) {
    esp_native_code_location = ESP_NATIVE_CODE_IRAM1;
    esp_native_code_start = (uint32_t)&_lit4_end;
    esp_native_code_end = IRAM1_END;
    esp_native_code_cur = esp_native_code_start;
    esp_native_code_erased = 0;
}

void *esp_native_code_commit(void *buf, size_t len, void *reloc) {
    // printf("COMMIT(buf=%p, len=%u, start=%08x, cur=%08x, end=%08x, erased=%08x)\n", buf, len, esp_native_code_start, esp_native_code_cur, esp_native_code_end, esp_native_code_erased);

    len = (len + 3) & ~3;
    if (esp_native_code_cur + len > esp_native_code_end) {
        mp_raise_msg_varg(&mp_type_MemoryError,
            MP_ERROR_TEXT("memory allocation failed, allocating %u bytes for native code"), (uint)len);
    }

    void *dest;
    if (esp_native_code_location == ESP_NATIVE_CODE_IRAM1) {
        dest = (void *)esp_native_code_cur;
    } else {
        dest = (void *)(FLASH_START + esp_native_code_cur);
    }
    if (reloc) {
        mp_native_relocate(reloc, buf, (uintptr_t)dest);
    }

    if (esp_native_code_location == ESP_NATIVE_CODE_IRAM1) {
        memcpy(dest, buf, len);
    } else {
        SpiFlashOpResult res;
        while (esp_native_code_erased < esp_native_code_cur + len) {
            ets_loop_iter(); // flash access takes time so run any pending tasks
            res = spi_flash_erase_sector(esp_native_code_erased / FLASH_SEC_SIZE);
            if (res != SPI_FLASH_RESULT_OK) {
                break;
            }
            esp_native_code_erased += FLASH_SEC_SIZE;
        }
        ets_loop_iter();
        if (res == SPI_FLASH_RESULT_OK) {
            res = spi_flash_write(esp_native_code_cur, buf, len);
            ets_loop_iter();
        }
        if (res != SPI_FLASH_RESULT_OK) {
            mp_raise_OSError(res == SPI_FLASH_RESULT_TIMEOUT ? MP_ETIMEDOUT : MP_EIO);
        }
    }

    esp_native_code_cur += len;

    return dest;
}

STATIC mp_obj_t esp_set_native_code_location(mp_obj_t start_in, mp_obj_t len_in) {
    if (start_in == mp_const_none && len_in == mp_const_none) {
        // use end of iram1 region
        esp_native_code_init();
    } else {
        // use flash; input params are byte offsets from start of flash
        esp_native_code_location = ESP_NATIVE_CODE_FLASH;
        esp_native_code_start = mp_obj_get_int(start_in);
        esp_native_code_end = esp_native_code_start + mp_obj_get_int(len_in);
        esp_native_code_cur = esp_native_code_start;
        esp_native_code_erased = esp_native_code_start;
        // memory-mapped flash is limited in extents to 1MByte
        if (esp_native_code_end > FLASH_END - FLASH_START) {
            mp_raise_ValueError(MP_ERROR_TEXT("flash location must be below 1MByte"));
        }
    }
    return mp_const_none;
}
STATIC MP_DEFINE_CONST_FUN_OBJ_2(esp_set_native_code_location_obj, esp_set_native_code_location);

#endif

/*
#include <stdarg.h>
int mp_vprintf(const mp_print_t *print, const char *fmt, va_list args);
STATIC void _strncat(char *data, const char *str, size_t len){
    int len_data = strlen(data);
    memcpy(&data[len_data], str, len);
    data[len_data+len] = 0;
}

STATIC int _sprintf(char *_buf, const char *fmt, ...) {
    mp_print_t buf = {(void*)_buf, _strncat};
    va_list ap;
    va_start(ap, fmt);
    int ret = mp_vprintf(&buf, fmt, ap);
    va_end(ap);
    return ret;
}

STATIC void showMemory(char *ptr, size_t size){
    char buf[16];
    for(int x=0; x<size;){
        buf[0] = 0;
        _sprintf(&buf[0], "%02x ", ptr[x++]);
        if(x%32==0)_sprintf(&buf[0], "\r\n");
        else if(x%16==0)_sprintf(&buf[0], "  ");
        else if(x%8==0)_sprintf(&buf[0], " ");
        mp_hal_stdout_tx_str(&buf[0]);
        ets_loop_iter();
    }
    mp_hal_stdout_tx_str("\r\n");
}
STATIC mp_obj_t esp_showMemory(mp_obj_t _start, mp_obj_t _size) {
    showMemory((char*)mp_obj_get_int(_start), mp_obj_get_int(_size));
    return mp_const_none;
}
STATIC MP_DEFINE_CONST_FUN_OBJ_2(esp_showMemory_obj, esp_showMemory);
*/
#ifdef MICROPY_DFU
uint16_t dfu_blks[256];
uint16_t dfu_offs[256];
int dfu_nblks = -1;
uint32_t dfu_fwsize = 0;

/* Firmware update codes must be put into IRAM, or will crash while flashing halfway! */
void MP_FASTCODE(erase_sector)(int sector) {
    char *ptr = FLASH_START + sector * FLASH_SEC_SIZE;
    for (char *PTR = ptr + FLASH_SEC_SIZE; ptr < PTR; ptr++) {
        if (*ptr != 0xff) {
            SPIEraseSector(sector);
            break;
        }
    }
}
void MP_FASTCODE(DFU)(char *dfu_buf, int n_fwblks, int n_erase) {
    for (int x = 0; x < n_fwblks; x++) {
        erase_sector(x);
        // uart_tx_one_char(0, 'E');
    }

    int cur_write_pos = 0;
    int cur_write_sz;
    int remaining_sz = dfu_fwsize;

    for (int x = 0; x < dfu_nblks && remaining_sz > 0; x++) {
        cur_write_sz = FLASH_SEC_SIZE - dfu_offs[x];
        if (remaining_sz < cur_write_sz) {
            cur_write_sz = remaining_sz;
        }

        Cache_Read_Disable_2();
        SPIRead(1048576 + FLASH_SEC_SIZE * dfu_blks[x] + dfu_offs[x], (uint32_t *)dfu_buf, cur_write_sz);
        Cache_Read_Enable_2();
        // uart_tx_one_char(0, 'R');
        if (x == 0) {
            dfu_buf[3] = 64;
        }
        SPIWrite(cur_write_pos, (uint32_t *)dfu_buf, cur_write_sz);
        // uart_tx_one_char(0, 'W');

        cur_write_pos += cur_write_sz;
        remaining_sz -= cur_write_sz;
        wdt_feed();
    }

    for (int x = n_fwblks; x < n_erase; x++) {
        erase_sector(x);
        // uart_tx_one_char(0, 'E');
    }

    asm ("memw");
    asm ("isync");
    // rom_phy_reset_req();
    system_restart_core();
    // return cur_write_pos;
}
STATIC mp_obj_t esp_DFU(mp_obj_t erase_all) {
    extern char flashchip;
    SpiFlashChip *flash = (SpiFlashChip *)(&flashchip + 4);
    char *buf = malloc(FLASH_SEC_SIZE);
    if (buf == NULL) {
        mp_raise_OSError(MP_ENOMEM);
        return mp_const_none;
    }

    ets_wdt_disable();
    disable_irq();
    DFU(buf, dfu_fwsize / FLASH_SEC_SIZE + (dfu_fwsize % FLASH_SEC_SIZE?1:0), mp_obj_is_true(erase_all)?(flash->chip_size / FLASH_SEC_SIZE):0);

    // It will NEVER reach here even if flash failed
    // enable_irq(state);
    // ets_wdt_enable();

    return mp_const_none;
}
STATIC MP_DEFINE_CONST_FUN_OBJ_1(esp_DFU_obj, esp_DFU);

STATIC mp_obj_t esp_set_dfu(mp_obj_t counter, mp_obj_t fsize) {
    dfu_nblks = mp_obj_get_int(counter);
    dfu_fwsize = mp_obj_get_int(fsize);
    return mp_const_none;
}
STATIC MP_DEFINE_CONST_FUN_OBJ_2(esp_set_dfu_obj, esp_set_dfu);

STATIC mp_obj_t esp_get_blks() {
    if (dfu_nblks <= 0)
        return mp_const_none;
    mp_obj_t ret1 = mp_obj_new_list(0, NULL);
    mp_obj_t ret2 = mp_obj_new_list(0, NULL);
    for (int x = 0; x < dfu_nblks; x++) {
        mp_obj_list_append(ret1, mp_obj_new_int(dfu_blks[x]));
        mp_obj_list_append(ret2, mp_obj_new_int(dfu_offs[x]));
    }
    mp_obj_t ret = mp_obj_new_list(0, NULL);
    mp_obj_list_append(ret, ret1);
    mp_obj_list_append(ret, ret2);
    return ret;
}
STATIC MP_DEFINE_CONST_FUN_OBJ_0(esp_get_blks_obj, esp_get_blks);
#endif

<<<<<<< HEAD
// Dynamic Frozen Modules (DFM)
extern mp_import_stat_t (*mp_find_dynamic_frozen)(const char *str, int *frozen_type, void **data);
uint32_t dynamic_frozen_start = 0;  // Flash absolute byte offset of the starting sector for dynamic frozen modules
mp_import_stat_t mp_find_dynamic_frozen_(const char *str, int *frozen_type, void **data);

/* This function serves many purposes:
- if out_frozen_list!=NULL, it will output the list of strings of frozen items' names
- if name!=NULL, it will stop at the frozen item with <name> 
- returns a pointer to the stopping sector
Sector format for dynamic frozen modules: {
    uint8_t n_sectors_;     // 0xff: end of dynamic_frozen list; 0x00: deleted; else: must be the same as n_sectors
    uint8_t n_sectors;      // number of sectors spanned by the frozen item
    uint8_t module_name_length;
    uint8_t pad;
    uint32_t frozen_content_length;
    char module_name[?];
    char frozen_content[?];
}*/
uint8_t* scan_dynamic_frozen(mp_obj_t *out_frozen_list, const char *name){
    if(!dynamic_frozen_start)
        dynamic_frozen_start = (*(uint32_t *)(0x40208ffc)+FLASH_SEC_SIZE-1)/FLASH_SEC_SIZE*FLASH_SEC_SIZE;
    int n_modules = 0;
    uint8_t *ptr = FLASH_START+dynamic_frozen_start;
    while(ptr < FLASH_END){
        if(*ptr==0xff) break;   // end-of-dynamic_frozen: erased sector are filled by with 0xff in NOR flash
        if(ptr+FLASH_SEC_SIZE*ptr[1] > FLASH_END) goto err; // corrupted frozen sector
        if(*ptr==0){            // deleted frozen sector has 1st byte == 0 => skip
            ptr += FLASH_SEC_SIZE;
            continue;
        }
        if(*ptr != ptr[1]) goto err;    // valid frozen sector must have byte1 == byte2 == #-of-sectors, or corrupted
        uint32_t mpy_size = *(uint32_t*)&ptr[4];
        if(ptr+8+ptr[1]+mpy_size > FLASH_END) goto err;    // module size overshoot => corrupted
        if(ptr[8+ptr[2]]) goto err;     // not end-of-string NULL for module name => corrupted
        if(strlen(ptr+8)!=ptr[2]) goto err;  // incorrect module name string length
        if(out_frozen_list)
            mp_obj_list_append(*out_frozen_list, mp_obj_new_str(ptr+8, ptr[2]));
        if(name && !strcmp(ptr+8, name)) break; // found match
        n_modules ++;
    }
    mp_find_dynamic_frozen = n_modules?mp_find_dynamic_frozen_:NULL;
    return ptr;
err:
    mp_find_dynamic_frozen = NULL;
    return ptr;
}

mp_import_stat_t mp_find_dynamic_frozen_(const char *str, int *frozen_type, void **data){
    byte *ptr = scan_dynamic_frozen(NULL, str);
    if(ptr>=FLASH_END || ptr[0]!=ptr[1] || ptr[0]==0xff || strcmp(str, ptr+8))
        return MP_IMPORT_STAT_NO_EXIST;
    if(frozen_type)
        *frozen_type = MP_FROZEN_MPY;
    if(data){
        mp_compiled_module_t context;
        mp_raw_code_load_mem(&ptr[strlen(str)+9], *(uint32_t*)&ptr[4], &context);
        mp_frozen_module_t *fc = malloc(sizeof(mp_frozen_module_t));
        *(mp_module_constants_t*)&fc->constants = context.context->constants;
        fc->rc = context.rc;
        *data = fc;
    }
    return MP_IMPORT_STAT_FILE;
}

STATIC mp_obj_t esp_ls_frozen() {
    mp_obj_t frozen_list = mp_obj_new_list(0, NULL);
    scan_dynamic_frozen(&frozen_list, NULL);
    return frozen_list;
}
STATIC MP_DEFINE_CONST_FUN_OBJ_0(esp_ls_frozen_obj, esp_ls_frozen);

bool has_enough_free_sect(uint8_t *ptr, int n_needed){
    for(int x=0; ptr<FLASH_END && x<=n_needed && (*ptr==0 || *ptr==0xff); x++)
    return x>=n_needed;
}
mp_obj_t flash_mpy_to_sector(const char *filename, uint8_t *ptr, uint32_t filesize, int tot_secs){
    mp_obj_t res = mp_const_true;
    byte buf[256] = {tot_secs, tot_secs, strlen(filename), 0};
    mp_reader_t reader;
    mp_reader_new_file(&reader, filename);
    *(uint32_t*)&buf[4] = filesize;
    strcpy(&buf[8], filename);
    mp_uint_t ch = 0;
    int off = strlen(filename)+9;
    while(ch!=MP_READER_EOF){
        while(off<256 && (ch=reader.readbyte(reader.data))!=MP_READER_EOF){
            buf[off] = ch;
            off++;
        }
        while(off&0x3)
            buf[off++] = 0xff;  // reached EOF, fill with 0xff until a 4-byte boundary
        if(spi_flash_write(ptr-FLASH_START, &buf[0], off) != SPI_FLASH_RESULT_OK){
            res = mp_const_false;
            break;
        }
        ptr += off;
        off = 0;
    }
    reader.close(reader.data);
    return res;
}
bool compare_flash_to_file(const char *filename, byte *ptr){
    bool is_diff = false;
    mp_reader_t reader;
    mp_reader_new_file(&reader, filename);
    byte ch;
    while((ch=reader.readbyte(reader.data))!=MP_READER_EOF){
        if(*ptr != ch){
            is_diff = true;
            break;
        }
    }
    reader.close(reader.data);
    return is_diff;
}
STATIC mp_obj_t esp_add_frozen(size_t n_args, const mp_obj_t *args) {
    uint8_t* ptr;
    const char *filename = mp_obj_str_get_str(args[0]);
    char *modname = n_args>1?mp_obj_str_get_str(args[1]):filename;

    // get .mpy filesize
    int mpy_size = 0;
    mp_reader_t reader;
    mp_reader_new_file(&reader, filename);
    while(reader.readbyte(reader.data)!=MP_READER_EOF) mpy_size++;
    reader.close(reader.data);
    
    // compute spaces needed
    int tot_size = mpy_size+strlen(filename)+9;
    int tot_secs = (tot_size+FLASH_SEC_SIZE-1)/FLASH_SEC_SIZE;

    // find existing mpy
    ptr = scan_dynamic_frozen(NULL, filename);
    if(ptr<FLASH_END && *ptr!=0 && *ptr!=0xff && !strcmp(filename, ptr+8)){   // found module with the same name
        // if same module name and content, return true
        if(*(uint32_t*)&ptr[4]==mpy_size && !compare_flash_to_file(filename, ptr+strlen(filename)+9))
            return mp_const_true;
        // otherwise, delete the existing module
        uint32_t header1 = (*(uint32_t*)ptr) & 0xffffff00;
        if(spi_flash_write(ptr-FLASH_START, &header1, 4)!=SPI_FLASH_RESULT_OK)
            return mp_const_false;
    }

re:
    ptr = FLASH_START+dynamic_frozen_start;
    while(ptr<FLASH_END){
        switch (*ptr){
            case 0x0:
                if(!has_enough_free_sect(ptr, tot_secs))
                    break;
                return flash_mpy_to_sector(filename, ptr, mpy_size, tot_secs);
            case 0xff:
                if(!has_enough_free_sect(ptr, tot_secs))
                    return mp_const_false;
                return flash_mpy_to_sector(filename, ptr, mpy_size, tot_secs);
            default:
                if(ptr[1]!=ptr[0])
                    return mp_const_false;
                ptr += FLASH_SEC_SIZE*(*ptr);
                continue;
        }
        ptr += FLASH_SEC_SIZE;
    }
    return mp_const_false;
}
STATIC MP_DEFINE_CONST_FUN_OBJ_VAR_BETWEEN(esp_add_frozen_obj, 1, 2, esp_add_frozen);

STATIC mp_obj_t esp_del_frozen(mp_obj_t module_name) {
    const char *_module_name = mp_obj_str_get_str(module_name);
    uint8_t* ptr = scan_dynamic_frozen(NULL, _module_name);
    if(ptr>=FLASH_END || strcmp(ptr+8, _module_name))   // not found
        return mp_const_false;
    uint32_t new_dword = (*(uint32_t*)ptr)&0xffffff00;  // set 1st byte to 0
    for(int x=0, X=ptr[1]; x<X; x++)    // free every sector occupied by the module
        if(spi_flash_write(ptr-FLASH_START, (uint32_t *)&new_dword, 4)!=SPI_FLASH_RESULT_OK)   // NOR flash can write 0-bit without erasing
            return mp_const_false;
    return mp_const_true;
}
STATIC MP_DEFINE_CONST_FUN_OBJ_2(esp_del_frozen_obj, esp_del_frozen);

STATIC mp_obj_t esp_reset_frozen() {
    for(int p=dynamic_frozen_start/FLASH_SEC_SIZE, P=FLASH_END/FLASH_SEC_SIZE; p<P; p++)
        erase_sector(p);
    return mp_const_true;
}
STATIC MP_DEFINE_CONST_FUN_OBJ_0(esp_reset_frozen_obj, esp_reset_frozen);

=======
>>>>>>> 0ec341eb
STATIC const mp_rom_map_elem_t esp_module_globals_table[] = {
    { MP_ROM_QSTR(MP_QSTR___name__), MP_ROM_QSTR(MP_QSTR_esp) },

    { MP_ROM_QSTR(MP_QSTR_osdebug), MP_ROM_PTR(&esp_osdebug_obj) },
    { MP_ROM_QSTR(MP_QSTR_sleep_type), MP_ROM_PTR(&esp_sleep_type_obj) },
    { MP_ROM_QSTR(MP_QSTR_deepsleep), MP_ROM_PTR(&esp_deepsleep_obj) },
    { MP_ROM_QSTR(MP_QSTR_flash_id), MP_ROM_PTR(&esp_flash_id_obj) },
    { MP_ROM_QSTR(MP_QSTR_flash_read), MP_ROM_PTR(&esp_flash_read_obj) },
    { MP_ROM_QSTR(MP_QSTR_flash_write), MP_ROM_PTR(&esp_flash_write_obj) },
    { MP_ROM_QSTR(MP_QSTR_flash_erase), MP_ROM_PTR(&esp_flash_erase_obj) },
    { MP_ROM_QSTR(MP_QSTR_flash_size), MP_ROM_PTR(&esp_flash_size_obj) },
    { MP_ROM_QSTR(MP_QSTR_flash_user_start), MP_ROM_PTR(&esp_flash_user_start_obj) },

    #ifdef MICROPY_DFU
    { MP_ROM_QSTR(MP_QSTR_DFU), MP_ROM_PTR(&esp_DFU_obj) },
    // { MP_ROM_QSTR(MP_QSTR_showMemory), MP_ROM_PTR(&esp_showMemory_obj) },
    { MP_ROM_QSTR(MP_QSTR_set_dfu), MP_ROM_PTR(&esp_set_dfu_obj) },
    { MP_ROM_QSTR(MP_QSTR_get_blks), MP_ROM_PTR(&esp_get_blks_obj) },
    #endif

<<<<<<< HEAD
    { MP_ROM_QSTR(MP_QSTR_add_frozen), MP_ROM_PTR(&esp_add_frozen_obj) },
    { MP_ROM_QSTR(MP_QSTR_del_frozen), MP_ROM_PTR(&esp_del_frozen_obj) },
    { MP_ROM_QSTR(MP_QSTR_ls_frozen), MP_ROM_PTR(&esp_ls_frozen_obj) },
    { MP_ROM_QSTR(MP_QSTR_reset_frozen), MP_ROM_PTR(&esp_reset_frozen_obj) },

=======
>>>>>>> 0ec341eb
    #if MICROPY_ESP8266_APA102
    { MP_ROM_QSTR(MP_QSTR_apa102_write), MP_ROM_PTR(&esp_apa102_write_obj) },
    #endif
    { MP_ROM_QSTR(MP_QSTR_freemem), MP_ROM_PTR(&esp_freemem_obj) },
    { MP_ROM_QSTR(MP_QSTR_meminfo), MP_ROM_PTR(&esp_meminfo_obj) },
    { MP_ROM_QSTR(MP_QSTR_check_fw), MP_ROM_PTR(&esp_check_fw_obj) },
    { MP_ROM_QSTR(MP_QSTR_malloc), MP_ROM_PTR(&esp_malloc_obj) },
    { MP_ROM_QSTR(MP_QSTR_free), MP_ROM_PTR(&esp_free_obj) },
    { MP_ROM_QSTR(MP_QSTR_esf_free_bufs), MP_ROM_PTR(&esp_esf_free_bufs_obj) },
    #if MICROPY_EMIT_XTENSA || MICROPY_EMIT_INLINE_XTENSA
    { MP_ROM_QSTR(MP_QSTR_set_native_code_location), MP_ROM_PTR(&esp_set_native_code_location_obj) },
    #endif

    #if MODESP_INCLUDE_CONSTANTS
    { MP_ROM_QSTR(MP_QSTR_SLEEP_NONE), MP_ROM_INT(NONE_SLEEP_T) },
    { MP_ROM_QSTR(MP_QSTR_SLEEP_LIGHT), MP_ROM_INT(LIGHT_SLEEP_T) },
    { MP_ROM_QSTR(MP_QSTR_SLEEP_MODEM), MP_ROM_INT(MODEM_SLEEP_T) },
    #endif
};

STATIC MP_DEFINE_CONST_DICT(esp_module_globals, esp_module_globals_table);

const mp_obj_module_t esp_module = {
    .base = { &mp_type_module },
    .globals = (mp_obj_dict_t *)&esp_module_globals,
};

MP_REGISTER_MODULE(MP_QSTR_esp, esp_module);<|MERGE_RESOLUTION|>--- conflicted
+++ resolved
@@ -340,7 +340,7 @@
 
 #endif
 
-/*
+
 #include <stdarg.h>
 int mp_vprintf(const mp_print_t *print, const char *fmt, va_list args);
 STATIC void _strncat(char *data, const char *str, size_t len){
@@ -376,7 +376,7 @@
     return mp_const_none;
 }
 STATIC MP_DEFINE_CONST_FUN_OBJ_2(esp_showMemory_obj, esp_showMemory);
-*/
+
 #ifdef MICROPY_DFU
 uint16_t dfu_blks[256];
 uint16_t dfu_offs[256];
@@ -480,7 +480,6 @@
 STATIC MP_DEFINE_CONST_FUN_OBJ_0(esp_get_blks_obj, esp_get_blks);
 #endif
 
-<<<<<<< HEAD
 // Dynamic Frozen Modules (DFM)
 extern mp_import_stat_t (*mp_find_dynamic_frozen)(const char *str, int *frozen_type, void **data);
 uint32_t dynamic_frozen_start = 0;  // Flash absolute byte offset of the starting sector for dynamic frozen modules
@@ -553,10 +552,13 @@
 STATIC MP_DEFINE_CONST_FUN_OBJ_0(esp_ls_frozen_obj, esp_ls_frozen);
 
 bool has_enough_free_sect(uint8_t *ptr, int n_needed){
-    for(int x=0; ptr<FLASH_END && x<=n_needed && (*ptr==0 || *ptr==0xff); x++)
+    int x=0;
+    for(; ptr<FLASH_END && x<=n_needed && (*ptr==0 || *ptr==0xff); x++)
+        ptr+=FLASH_SEC_SIZE;
     return x>=n_needed;
 }
 mp_obj_t flash_mpy_to_sector(const char *filename, uint8_t *ptr, uint32_t filesize, int tot_secs){
+    mp_hal_stdout_tx_str("DEBUG::flash_mpy_to_sector()\r\n");
     mp_obj_t res = mp_const_true;
     byte buf[256] = {tot_secs, tot_secs, strlen(filename), 0};
     mp_reader_t reader;
@@ -624,7 +626,6 @@
             return mp_const_false;
     }
 
-re:
     ptr = FLASH_START+dynamic_frozen_start;
     while(ptr<FLASH_END){
         switch (*ptr){
@@ -668,8 +669,6 @@
 }
 STATIC MP_DEFINE_CONST_FUN_OBJ_0(esp_reset_frozen_obj, esp_reset_frozen);
 
-=======
->>>>>>> 0ec341eb
 STATIC const mp_rom_map_elem_t esp_module_globals_table[] = {
     { MP_ROM_QSTR(MP_QSTR___name__), MP_ROM_QSTR(MP_QSTR_esp) },
 
@@ -685,19 +684,16 @@
 
     #ifdef MICROPY_DFU
     { MP_ROM_QSTR(MP_QSTR_DFU), MP_ROM_PTR(&esp_DFU_obj) },
-    // { MP_ROM_QSTR(MP_QSTR_showMemory), MP_ROM_PTR(&esp_showMemory_obj) },
+    { MP_ROM_QSTR(MP_QSTR_showMemory), MP_ROM_PTR(&esp_showMemory_obj) },
     { MP_ROM_QSTR(MP_QSTR_set_dfu), MP_ROM_PTR(&esp_set_dfu_obj) },
     { MP_ROM_QSTR(MP_QSTR_get_blks), MP_ROM_PTR(&esp_get_blks_obj) },
     #endif
 
-<<<<<<< HEAD
     { MP_ROM_QSTR(MP_QSTR_add_frozen), MP_ROM_PTR(&esp_add_frozen_obj) },
     { MP_ROM_QSTR(MP_QSTR_del_frozen), MP_ROM_PTR(&esp_del_frozen_obj) },
     { MP_ROM_QSTR(MP_QSTR_ls_frozen), MP_ROM_PTR(&esp_ls_frozen_obj) },
     { MP_ROM_QSTR(MP_QSTR_reset_frozen), MP_ROM_PTR(&esp_reset_frozen_obj) },
 
-=======
->>>>>>> 0ec341eb
     #if MICROPY_ESP8266_APA102
     { MP_ROM_QSTR(MP_QSTR_apa102_write), MP_ROM_PTR(&esp_apa102_write_obj) },
     #endif
